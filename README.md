[<img align="right" alt="Donate with PayPal button" src="https://www.paypalobjects.com/en_US/i/btn/btn_donate_LG.gif">](https://www.paypal.com/donate?business=6SWSHEB5ZNS5N&no_recurring=0&item_name=I%27m+the+author+of+alive-progress%2C+clearly+and+about-time.+Thank+you+for+appreciating+my+work%21&currency_code=USD)

![alive-progress logo](img/alive-logo.gif)

# alive-progress :)
### A new kind of Progress Bar, with real time throughput, ETA and very cool animations!

[![Maintenance](https://img.shields.io/badge/Maintained%3F-yes-green.svg)](https://gitHub.com/rsalmei/alive-progress/graphs/commit-activity)
[![PyPI version](https://img.shields.io/pypi/v/alive-progress.svg)](https://pypi.python.org/pypi/alive-progress/)
[![PyPI pyversions](https://img.shields.io/pypi/pyversions/alive-progress.svg)](https://pypi.python.org/pypi/alive-progress/)
[![PyPI status](https://img.shields.io/pypi/status/alive-progress.svg)](https://pypi.python.org/pypi/alive-progress/)
[![Downloads](https://pepy.tech/badge/alive-progress)](https://pepy.tech/project/alive-progress)

Ever wondered where your lengthy processing was in, and when would it finish? Ever found yourself hitting [RETURN] now and then to ensure it didn't hang, or if in a remote SSH session the connection was still working? Ever needed to *pause* some processing for a while, return to the Python prompt for a manual inspection or fixing an item, and then *resume* the process seamlessly? I did...

I've started this cool progress bar thinking about all that, the **alive-progress**! 😃

![alive-progress demo](img/alive-demo.gif)

<<<<<<< HEAD
I like to think of it as a new kind of progress bar for Python, as it has among other things:
=======

I like to think of it as a new kind of progress bar for Python, since it has among other things:
>>>>>>> 8a33e594

- a **live spinner** that is incredibly cool, and clearly shows your lengthy process did not hang, or your ssh connection did not drop;
- a **visual feedback** of your current processing, as the live spinner runs faster or slower with it;
- an **efficient** multi-threaded bar, which updates itself at a fraction of the actual processing speed (1,000,000 iterations per second equates to roughly 60 updates per second) to keep **CPU usage low** and avoid terminal spamming (you can also calibrate this to your liking);
- a nice monitoring of both _position and throughput_ of your processing;
- an **ETA** (expected time of arrival) with a smart _exponential smoothing algorithm_, that shows the time to completion;
- automatic **print** and **logging** hooks, which allows print statements and logging messages to work _effortlessly_ in the midst of an animated bar, and even enriching them with the current bar position when they occurred;
- a **nice receipt** is printed when your processing finishes, including the last bar rendition, the elapsed time and the observed throughput;
- it detects **under and overflows**, enabling you to track hits, misses, or any desired count, not necessarily the actual iterations;
- it automatically detects if there's an **allocated tty**, and if there isn't (like in a shell pipeline), only the final receipt is printed (so you can safely include it in any code, and rest assure your log file won't get thousands of progress lines);
- you can **pause** it! I think that's an unprecedented feature for progress bars ANYWHERE — in Python or in any other language — no one has ever done it! It's incredible to be able to get to the Python prompt in the midst of any running processing! Then manually fix, prepare or cache some items, and finally get into that running progress bar again, like it had never stopped!! All the widgets are maintained, and the elapsed time disregard the paused time!;
- it is **customizable**, with a growing smorgasbord of different bar and spinner styles, as well as several factories to easily generate yours! Now (📌 new in 2.0) we even have super powerful and cool `.check()` tools in both bars and spinners, to help you design your animations! You can see all the frames and cycles exploded on screen, with several verbosity levels, even including an **alive** rendition! 😜


## 📌 NEW 2.0 series!

This is a major breakthrough in `alive-progress`!
<br>I took 1 year developing it, and I'm very proud of what I've accomplished \o/

- now there's complete support for Emojis 🤩 and exotic Unicode chars in general, which required MAJOR refactoring deep within the project, giving rise to what I called "**Cell Architecture**" => now all internal components use and generate streams of cells instead of chars, and correctly interprets grapheme clusters — it has enabled to render complex multi-chars symbols as if they were one, thus making them work on any spinners, bars, texts, borders, backgrounds, everything!!! there's even support for wide chars, which are represented with any number of chars, including one, but take two spaces on screen!! pretty advanced stuff 🤓
- new super cool spinner compiler and runner, which generates complete animations ahead-of-time, and play these ready-to-go animations seamlessly, with no overhead at all! 🚀
- the spinner compiler also includes advanced extra commands to generate and modify animations, like reshape, replace, transpose, or randomize the animation cycles!
- new powerful and polished `.check()` tools, that compile and beautifully render all frames from all animation cycles of spinners and bars! they can even include complete frame data, internal codepoints and even their animations! 👏
- bars engine revamp, with invisible fills, advanced support for multi-char tips (which gradually enter and leave the bar), borders, tips and errors of any length, and underflow errors that can leap into the border if they can't fit!
- spinners engine revamp, with standardized factory signatures, improved performance, new types and new features: smoother bouncing spinners (with an additional frame at the edges), optimized scrolling of text messages (which go slower and pause for a moment at the edges), new alongside and sequential spinners, nicer effect in alongside spinners (which use weighted spreading over the available space), smoother animation in scrolling spinners (when the input is longer than the available space)
- new builtin spinners, bars and themes, which makes use of the new animation features
- new showtime that displays themes and is dynamic => it does not scroll the screen when it can't fit either vertically or horizontally, and can even filter for patterns!
- improved support for logging into files, which gets enriched as the print hook is!
- several new configuration options for customizing appearance, including support for disabling any `alive-progress` widgets!
- includes a new iterator adapter `alive_it`, that accepts an iterable and calls `bar()` for you!
- requires python 3.6+ (and officially supports python 3.9 and 3.10)

> Since this is a major version change, backward compatibility may be lacking. If something does not work at first, just check the new imports and functions' signatures, and you should be good to go. All previous features are still here! 👍

This README was completely rewritten, so please take a full look to find great new details!!

---

## Get it

Just install with pip:

```sh
❯ pip install alive-progress
```


## Awake it

Want to see it gloriously running in your system before anything?

```sh
❯ python -m alive_progress.tools.demo
```

![alive-progress demo-tool](img/alive-demo-tool.png)

Cool huh?? Now enter an `ipython` REPL and try it yourself:

```python
from alive_progress import alive_bar
import time

for x in 1000, 1500, 700, 0:
   with alive_bar(x) as bar:
       for i in range(1000):
           time.sleep(.005)
           bar()
```

You'll see something like this, with cool animations throughout the process 😜:
```
|████████████████████████████████████████| 1000/1000 [100%] in 5.8s (171.62/s)
|██████████████████████████▋⚠︎            | (!) 1000/1500 [67%] in 5.8s (172.62/s)
|████████████████████████████████████████✗︎ (!) 1000/700 [143%] in 5.8s (172.06/s)
|████████████████████████████████████████| 1000 in 5.8s (172.45/s)
```

Nice huh? Loved it? I knew you would, thank you 😊.

To actually use it, just wrap your normal loop in an `alive_bar` context manager like this:

```python
with alive_bar(total) as bar:  # declare your expected total
    for item in items:         # <<-- your original loop
        print(item)            # process each item
        bar()                  # call `bar()` at the end
```

And it's alive! 👏

So, in short: retrieve the items as usual, enter the `alive_bar` context manager with the number of items, and then iterate/process those items, calling `bar()` at the end! It's that simple! :)


## Master it

- `items` can be any iterable, like for example a queryset;
- the first argument of the `alive_bar` is the expected total, like `qs.count()` for querysets, `len(items)` for iterables with length, or even a static number;
- the call `bar()` is what makes the bar go forward — you usually call it in every iteration, just after finishing an item;
- if you call `bar()` too much (or too few at the end), the bar will graphically render that deviation from the expected `total`, making it very easy to notice overflows and underflows;
- to retrieve the current bar count or percentage, call `bar.current()`.

> You can get creative! Since the bar only go forward when you call `bar()`, it is **independent of the loop**! So you can use it to monitor anything you want, like pending transactions, broken items, etc, or even call it more than once in the same iteration! So, at the end, you'll get to know how many of those "special" events there were, including their percentage in relation to the total!


### Displaying messages

While inside an `alive_bar` context, you can effortlessly display messages with:
- the usual Python `print()` statement, where `alive_bar` nicely cleans up the line, prints your message alongside the current bar position at the time, and continues the bar right below it;
- the standard Python `logging` framework, including file outputs, are also enriched exactly like the previous one;
- the cool `bar.text('message')`, which sets a situational message right within the bar, where you can display something about the current item, or the phase the processing is in!

![alive-progress printing messages](img/print-hook.gif)


## Auto-iterating (📌 new in 2.0)

You now have a quicker way to monitor anything! Here, the items are automatically tracked for you!
<br>Behold the `alive_it` => the `alive_bar` iterator adapter!

Simply wrap your items with it, and loop over them as usual!
<br>The bar will just work, it's that simple!

```python
from alive_progress import alive_it

for item in alive_it(items):   # <<-- wrapped items
    print(item)                # process each item
```

HOW COOL IS THAT?! 😜

All `alive_bar` parameters apply but `total`, which is smarter (if not supplied it will be auto-inferred from your data using `len` or `length_hint`), and `manual` that does not make sense here.

Note there isn't any `bar` handle at all in there. But what if you do want it, for example to set text messages or retrieve the current progress?
<br>You can interact with the internal `alive_bar` by just assigning `alive_it` to a variable, like this:

```python
bar = alive_it(items):         # <<-- bar with wrapped items
for item in bar:               # <<-- iterate on bar
    print(item)                # process each item
    bar.text(f'ok: {item}')    # WOW, it works!
```

Note that this is a slightly special `bar`, which does not support `bar()`, since the iterator adapter tracks items automatically for you.

> Please do mind their differences:
> - the full use is `with alive_bar() as bar`, where you iterate and call `bar()` whenever desired;
> - the basic adapter use is `for item in alive_it(items)`, where items are automatically tracked;
> - the named adapter use is `bar = alive_it(items)`, where, besides items being automatically tracked, you get a special iterable `bar` to customize.


## Modes of operation

### Definite/unknown: Counter strategy

Actually, the `total` argument is optional. If you do provide it, the bar enters in **definite mode**, the one used for well-bounded tasks. This mode has all the widgets `alive-progress` has to offer: count, throughput and ETA.

If you don't, the bar enters in **unknown mode**, the one used for unbounded tasks. In this mode the whole progress bar is animated, as it's not possible to determine the percentage, and therefore the ETA. But you still get the count and throughput widgets as usual.
<br>The cool spinner is still present here besides the progress bar, both running their own animations concurrently and independently of each other, rendering a unique show in your terminal! 😜

As a matter of fact, definite and unknown modes both use a core strategy with a **counter** to maintain progress. This is the source value from which all widgets are derived.


### Manual: Percentage strategy

On the other hand, **manual mode** uses a core strategy with a **percentage** progress. This enables you to get complete control of the bar position! It's usually used to monitor processes that only feed you the percentage of completion, or to generate some kind of special effect.

To use it, just include a `manual=True` argument into `alive_bar` (or `config_handler`), and you get to send your own percentage to the `bar()` handler! For example to set it to 15%, you just call `bar(0.15)` — which is 15 / 100.

You can also use `total` here! If you do provide it, the `bar` will infer an internal _counter_, and thus you also get the count, throughput and ETA widgets!
<br>If you don't, it's not possible to infer any _counter_, but you'll at least get rough versions of the throughput and ETA widgets! The throughput will use "%/s" (percent per second), and the ETA will be until 1 (100%). Both are very inaccurate, but are better than nothing.

> You can call `bar` in manual mode as frequently as you want! The refresh rate will still be asynchronously computed as usual, according to the current progress and the elapsed time, so you won't ever spam the terminal with more updates than it can handle.


### The `bar()` handlers

The `bar()` handlers support either relative or absolute semantics, depending on the mode:
- in **counter** modes, it is **relative positioning**, so you can just call `bar()` to increment count by one, or send any other positive increment like `bar(5)` to increment those in one step;
- in **manual** mode, it is **absolute positioning**, so you can just call `bar(0.35)` to instantly put the bar in 35% — this argument is mandatory here!

> The manual mode enables you to get super creative! Since you can set the bar instantly to whatever position you want, you could:
> - make it go backwards — perhaps to graphically display the timeout of something;
> - create special effects — perhaps to act like a real time gauge of some sort.

<<<<<<< HEAD
Wondering what styles it has bundled? It's `showtime`! ;)
=======
In any mode, to retrieve the current count/percentage, just call: `bar.current()`:
- in **counter** modes, this provides an integer — the actual internal count;
- in **manual** mode, this provides a float in the interval [0, 1] — the last percentage set.
>>>>>>> 8a33e594


### Summary

When `total` is provided all is cool:

| mode     | counter        | percentage    | throughput   | ETA         | over/underflow |
|:---:|:---:|:---:|:---:|:---:|:---:|
| definite | ✅ (user tick) | ✅ (inferred) | ✅            | ✅          | ✅ |
| manual   | ✅ (inferred)  | ✅ (user set) | ✅            | ✅          | ✅ |

When it isn't, some compromises have to be made:

| mode     | counter        | percentage    | throughput   | ETA         | over/underflow |
|:---:|:---:|:---:|:---:|:---:|:---:|
| unknown  | ✅ (user tick) | ❌            | ✅            | ❌          | ❌ |
| manual   | ❌             | ✅ (user set) | ⚠️ (simpler)  | ⚠️ (rough)  | ✅ |

> It's actually quite simple, you do not need to think about which mode you should use!
> 
> Just always send the `total` if you have it, and use `manual` if you need it!
> <br>It will just work the best it can! 👏 \o/


## Customize it

### Styles

Wondering what styles are builtin? It's `showtime`! ;)
```python
from alive_progress.styles import showtime

showtime()
```

![alive-progress spinners](img/showtime-spinners.gif)

Actually I've made these styles just to try the factories I've created, but I think some of them ended up very very cool! Use them at will, mix them to your heart's content!

The `showtime` exhibit have an optional argument to choose which show to present, `Show.SPINNERS` (default), `Show.BARS` or `Show.THEMES`, take a look at each of them! ;)

![alive-progress bars](img/showtime-bars.gif)

<<<<<<< HEAD
> Deprecated: there's still a `bar(text='message')` to update the situational message, but that did not allow you to update it without also changing the bar position, which was inconvenient.
> Now they are separate methods, and the message can be changed whenever you want.
> `DeprecationWarning`s should be displayed to alert you if needed, please update your software to `bar.text('message')`, since this will be removed in the next major version (2.0).
=======
(📌 new in 2.0) And the themes one:
>>>>>>> 8a33e594

![alive-progress themes](img/showtime-themes.gif)

The `showtime` exhibit also accepts some customization options:
- **fps**: the frames per second rate refresh rate, default is 15;
- **length**: the length of the bars, default is 40;
- **pattern**: a filter to choose which names to display.

For example to get a marine show, you can `showtime(pattern='boat|fish|crab')`:

![alive-progress filtered spinners](img/showtime-marine-spinners.gif)

> You can also access these shows with the shorthands `show_bars()`, `show_spinners()`, and `show_themes()`!

> There's also a small utility called `print_chars()`, to help finding that cool character to put in your customized spinners or bars, or to determine if your terminal do support unicode characters.


### Configurations

There are several options to customize both appearance and behavior!
<br>All of them can be set both directly in the `alive_bar` or globally in the `config_handler`!

These are the options - default values in brackets:
- `title`: an optional, always visible bar title
- `length`: [`40`] the number of characters to render the animated progress bar
- `spinner`: the spinner style to be rendered next to the bar
<br>   ↳ accepts a predefined spinner name, a custom spinner factory, or None
- `bar`: the bar style to be rendered in known modes
<br>   ↳ accepts a predefined bar name, a custom bar factory, or None
- `unknown`: the bar style to be rendered in the unknown mode
<br>   ↳ accepts a predefined spinner name, or a custom spinner factory (cannot be None)
- `theme`: [`'smooth'`] a set of matching spinner, bar and unknown
<br>   ↳ accepts a predefined theme name
- `force_tty`: [`None`] forces animations to be on, off, or according to the tty (more details [here](#advanced))
- `manual`: [`False`] set to manually control the bar position
- `enrich_print`: [`True`] enriches print() and logging messages with the bar position
- `receipt_text`: [`False`] set to repeat the last text message in the final receipt
- `monitor`: [`True`] set to display the monitor widget `123/100 [123%]`
- `stats`: [`True`] set to display the stats widget `(123.4/s eta: 12s)`
- `elapsed`: [`True`] set to display the elapsed time widget `in 12s`
- `title_length`: [`0`] fixes the title lengths, or 0 for unlimited
<br>   ↳ title will be truncated if longer, and a cool ellipsis "…" will appear at the end
- `spinner_length`: [`0`] forces the spinner length, or `0` for its natural one

And there's also one that can only be set locally in an `alive_bar` context:
- `calibrate`: maximum theoretical throughput to calibrate animation speed (more details [here](#advanced))

To set them locally, just send them as keyword arguments to `alive_bar`:

```python
with alive_bar(total, title='Processing', length=20, bar='halloween'):
    ...
```

To use them globally, send them to `config_handler`, and any `alive_bar` created after that will include those options! And you can mix and match them, local options always have precedence over global ones:

```python
from alive_progress import config_handler

config_handler.set_global(length=20, spinner='wait')

with alive_bar(total, bar='blocks', spinner='twirls'):
    # the length is 20, the bar is 'blocks' and the spinner is 'twirls'.
    ...
```


### Create your own animations

Yes, you can assemble your own spinners! And it's easy!
<br>I've created a plethora of special effects, so you can just mix and match them any way you want! There are frames, scrolling, bouncing, sequential, alongside and delayed spinners! Get creative! 😍

#### Intro: How do they work?

The spinners' animations are engineered by very advanced generator expressions, deep within several layers of meta factories, factories and generators 🤯! 

- the meta factory (public interface) receives the styling parameters from you, the user, and processes/stores them inside a closure to create the actual factory => this is the object you'll send to both `alive_bar` and `config_handler`;
- internally it still receives other operating parameters (like for instance the rendition length), to assemble the actual generator expression of the animation cycles of some effect, within yet another closure;
- this, for each cycle, assembles another generator expression for the animation frames of the same effect;
- these generators together finally produce the streams of cycles and frames of the cool animations we see on the screen! Wow 😜👏

These generators are capable of multiple different animation cycles according to the spinner behavior, e.g. a bouncing spinner with a simple pattern argument runs one cycle to smoothly bring a subject into the scene, then repeatedly reposition it until the other side, then make it smoothly disappear of the scene => this is all only one cycle! Then it is followed by another cycle to make it all backwards. But the same bouncing spinner accepts repeating patterns in both right and left directions, which generates the cartesian product of all combinations, thus capable of producing dozens of different cycles!! 🤯

And there's more! They only yield the next animation frame **until the current cycle is exhausted**, then stops! The next cycle does not start just yet! It creates natural breaks, in exactly the correct spots, where the animations would not be disrupted, and I can smoothly restart whatever generator I want!!
<br>That has all kinds of cool implications: the cycles can have different frame counts, different screen lengths, they do not need to be synchronized, they can create long different sequences by themselves, they can cooperate with each other to play cycles in sequence or alongside, and I can amaze you displaying several animations at the same time on the screen without any interferences!

---
It's almost like they were... _alive_! ==> Yes, that's where this project's name came from! 😉

---

#### (📌 new in 2.0) A **Compiler**, really?

Now these generators of cycles and frames are fully consumed ahead of time by the **Spinner Compiler**! This is a very cool new processor that I made inside the _Cell Architecture_ effort, to make all these animations work even in the presence of wide chars or complex grapheme clusters! It was very hard to make these clusters smoothly and gradually enter and exit frames without breaking everything, because several chars can in fact represent only one visible symbol!! So they cannot ever be split, they have to enter and exit the scene always all at once or the grapheme won't show (an Emoji for instance)!! Enter the **Spinner Compiler**......

This has made possible some incredible things!! Since this Compiler generates the whole spinner frame data beforehand (the generators are actually infinite, but I've made them provide statistics about themselves), the animations do not need to be calculated anymore, those grapheme fixes can be applied only once, and I can just collect all that frame data unhindered, ready to play animations for this environment, so **no runtime overhead** at all!! 👏
<br>Also, with the full frame data available, I could create several commands to **refactor** that data, like changing shapes and replacing chars, including visual pauses (frame repetitions), generating bouncing effects on demand over any content, and even transposing cycles with frames!!

But how can you see these effects? Does the effect you created look good? Or is not working as you thought? Now you can see all generated cycles and frames analytically, in a very beautiful rendition!!
<br>I love what I've achieved here 😊, it's probably THE most beautiful tool I've ever created... Behold the `check` tool!!

![alive-progress check tool](img/alive-spinner-check.png)

It's awesome, if I say so myself, isn't it? And a very complex piece of software I'm proud of, [take a look at its code](alive_progress/animations/spinner_compiler.py) if you're curious.

The `check` tool is much more powerful! For instance, you can see the codepoints of the frames!!! And maybe have a glimpse of why this version was so so very hard and complex to make...

![alive-progress check tool](img/alive-spinner-check-codepoints.png)

In red you see the grapheme clusters, that occupy one or two "logical positions", regardless of their actual sizes... These are the "Cells" of the new _Cell Architecture_...
<br>Look how awesome an Emoji Flag is represented:

![alive-progress check tool](img/alive-spinner-check-codepoints-flag.png)

The flag seems to move so smoothly because it uses "half-characters"! Since it is a wide char, `alive-progress` knows it will be rendered with "two visible chars", and the animations consider this, but compose with spaces, which occupy only one. When one uses mixed backgrounds, the situation is much more complex...

#### Factories

The types of factories I've created are:
- `frames`: draws any sequence of characters at will, that will be played frame by frame in sequence;
- `scrolling`: generates a smooth flow from one side to the other, hiding behind or wrapping upon invisible borders — allows using subjects one at a time, generating several cycles of distinct characters;
- `bouncing`: similar to `scrolling`, but makes the animations bounce back to the start, hiding behind or immediately bouncing upon invisible borders;
- `sequential` get a handful of factories and play them one after the other sequentially! allows to intermix them or not;
- `alongside` get a handful of factories and play them alongside simultaneously, why choose when you can have them all?! allows to choose the pivot of the animation;
- `delayed`: get any other factory and copy it multiple times, increasingly skipping some frames on each one! very cool effects are made here!

For more details please look at their docstrings, which are very complete.


### Create your own bars

Customizing bars is nowhere near that involved. Let's say they are "immediate", passive objects. They do not support animations, i.e. it will always generate the exact same rendition given the same parameters. Remember spinners are infinite generators, capable of generating long and complex sequences.

Well, bars also have a meta factory, use closures to store the styling parameters, and receive additional operating parameters, but then the actual factory can't generate any content by itself. It still needs an additional floating point number between 0 and 1, the percentage to render itself, everytime it's needed.

> The `alive_bar` calculates and provides this percentage automatically to it, but you can send it yourself with the `manual` mode!

Bars also do not have a Bar Compiler, but they **do provide the check tool**!! 🎉

![alive-progress check tool](img/alive-bar-check.png)

You can even mix and match wide chars and normal chars! Just like spinners do!

![alive-progress check tool](img/alive-bar-check-mix.png)

> Use and abuse the check tools!! They have more modes, there's even real time animations!
> 
> Create the widest and coolest animations you can, and send them to me!
> <br>I'm thinking about creating some kind of `contrib` package, with user contributed spinners and bars!


---
Wow, if you read everything till here, you should now have a sound knowledge about using `alive-progress`! 👏
<br>And if you want to know even more, exciting stuff lies ahead!

If you've appreciated my work and would like me to continue improving it,
<br>please back me up with a donation! I'll surely appreciate the encouragement!
<br>Thank you! 😊
[<img align="left" alt="Donate with PayPal button" src="https://www.paypalobjects.com/en_US/i/btn/btn_donate_LG.gif">](https://www.paypal.com/donate?business=6SWSHEB5ZNS5N&no_recurring=0&item_name=I%27m+the+author+of+alive-progress%2C+clearly+and+about-time.+Thank+you+for+appreciating+my+work%21&currency_code=USD)

---


## Advanced

<details>
<summary>So, you need to monitor a fixed operation, without any loop?</summary>

> It'll work for sure! Here is an example, although a naive approach:
>
> ```python
> with alive_bar(4) as bar:
>     corpus = read_file(file)
>     bar()  # file was read, tokenizing
>     tokens = tokenize(corpus)
>     bar()  # tokens generated, processing
>     data = process(tokens)
>     bar()  # process finished, sending response
>     resp = send(data)
>     bar()  # we're done! four bar calls with `total=4`
> ```
>
> It's naive because it considers all steps are equal, but actually each one may take a very different time to complete. Think a `read_file` and a `tokenize` steps being extremely fast, making the percentage skyrocket to 50%, then stopping for a long time in the `process` step. You get the point, it can ruin the user experience and create a very misleading ETA.
> 
> What you need to do is distribute the steps accordingly! Since you told `alive_bar` there were four steps, when the first one completed it understood 1/4 or 25% of the whole processing was complete, which as we've seen may not be the case. Thus, you need to measure how long your steps do take, and use the **manual mode** to increase the bar percentage by different amounts at each step!
>
> You can use my other open source project [about-time](https://github.com/rsalmei/about-time) to easily measure these durations! Just try to simulate with some representative inputs, to get better results. Something like:
>
> ```python
> from about_time import about_time
>
> with about_time() as t_total:          # this about_time will measure the whole time of the block.
>     with about_time() as t1            # the other four will get the relative timings within the whole.
>         corpus = read_file(file)       # `about_time` supports several calling conventions, including one-liners.
>     with about_time() as t2            # see its documentation for more details.
>         tokens = tokenize(corpus)
>     with about_time() as t3
>         data = process(tokens)
>     with about_time() as t4
>         resp = send(data)
>
> print(f'percentage1 = {t1.duration / t_total.duration}')
> print(f'percentage2 = {t2.duration / t_total.duration}')
> print(f'percentage3 = {t3.duration / t_total.duration}')
> print(f'percentage4 = {t4.duration / t_total.duration}')
> ```
>
> There you go! Now you know the relative timings of all the steps, and can use them to improve your original code! Just get the cumulative timings and put within a manual mode `alive_bar`!
> 
> For example, if the timings you found were 10%, 30%, 20% and 40%, you'd use 0.1, 0.4, 0.6 and 1. (the last one should always be 1.):
>
> ```python
> with alive_bar(4, manual=True) as bar:
>     corpus = read_big_file()
>     bar(0.1)                           # 10%
>     tokens = tokenize(corpus)
>     bar(0.4)                           # 30% + 10% from previous steps
>     data = process(tokens)
>     bar(0.6)                           # 20% + 40% from previous steps
>     resp = send(data)
>     bar(1.)                            # always 1. in the last step
> ```
> 
> That's it! Your user experience and ETA should be greatly improved now.
> ---
</details>

<details>
<summary>You want to calibrate the engine?</summary>

> ### FPS Calibration
>
> The `alive-progress` bars have a cool visual feedback of the current throughput, so you can instantly **see** how fast your processing is, as the spinner runs faster or slower with it.
> For this to happen, I've put together and implemented a few fps curves to empirically find which one gave the best feel of speed:
>
> <p align="center"><img alt="alive-progress fps curves" src="img/alive-bar_fps.png" width="80%" height="80%"></p>
> <p align="center">(interactive version [here](https://www.desmos.com/calculator/ema05elsux))</p>
>
> The graph shows the logarithmic (red), parabolic (blue) and linear (green) curves, these are the ones I started with. It was not an easy task, I've made hundreds of tests, and never found one that really inspired that feel of speed I was looking for. The best one was the logarithmic one, but it reacted poorly with small numbers.
> I know I could make it work with a few twists for those small numbers, so I experimented a lot and adjusted the logarithmic curve (dotted orange) until I finally found the behavior I expected. It is the one that seemed to provide the best all around perceived speed changes throughout the whole spectrum from units to billions.
> That is the curve I've settled with, and it's the one used in all modes and conditions. In the future and if someone would find it useful, that curve could be configurable.
>
> Well, the default `alive-progress` calibration is **1,000,000** in bounded modes, i.e., it takes 1 million iterations per second for the bar to refresh itself at 60 frames per second. In the manual unbounded mode it is **1.0** (100%). Both enable a vast operating range and generally work really well.
>
> For example, take a look at the effect these very different calibrations have, running the very same code at the very same speed! Notice the feel the spinner passes to the user, is this processing going slow or going fast? And remember that isn't only the spinner refreshing but the whole line, complete with the bar rendition and all widgets, so everything gets smoother or sluggish:
>
> ![alive-progress calibration](img/alive-calibration.gif)
>
> > So, if your processing hardly gets to 20 items per second and you think `alive-progress` is rendering sluggish, you could increase that sense of speed by calibrating it to let's say `40`, and it will be running waaaay faster... Actually it is better to leave some headroom and calibrate it to something between 50% and 100% more, and then tweak it from there to find the one you like the most! :)
>
> ---
</details>

<details>
<summary>Oh you want to stop it altogether!</summary>

> ### The Pause Mechanism
>
<<<<<<< HEAD
> Why would you want to pause it, I hear? To get to manually act on some items at will, I say!  
> Suppose you need to reconcile payment transactions. You need to iterate over thousands of them, detect somehow the faulty ones, and fix them. This fix is not simple nor deterministic, you need to study each one to understand what to do. They could be missing a recipient, or have the wrong amount, or not be synced with the server, etc, it's hard to even imagine all possibilities. Typically you would have to let the detection process run until completion, appending to a list each inconsistency found, and waiting potentially a long time until you can actually start fixing them. You could of course mitigate this by processing in chunks or printing them and acting in another shell, but those have their own shortcomings.
> <br>Now there's a better way, pause the actual detection for a moment! Then you have to wait only until the next one is found, and act in near real time!
=======
> Why would you want to pause it, I hear? To get to manually act on some items at will, I say!
> <br>Suppose you need to reconcile payment transactions (been there, done that). You need to iterate over thousands of them, detect somehow the faulty ones, and fix them. This fix is not simple nor deterministic, you need to study each one to understand what to do. They could be missing a recipient, or have the wrong amount, or not be synced with the server, etc, it's hard to even imagine all possibilities. Typically you would have to let the detection process run until completion, appending to a list each inconsistency found, and waiting potentially a long time until you can actually start fixing them. You could of course mitigate that by processing in chunks or printing them and acting in another shell, but those have their own shortcomings.
> <br>Now there's a better way, pause the actual detection for a moment! Then you have to wait only until the next fault is found, and act in near real time!
>>>>>>> 8a33e594
>
> To use the pause mechanism you must be inside a function, to enable the code to `yield` the items you want to interact with. You should already be using one in your code, but in the ipython shell for example, just wrap the `alive_bar` context inside one. Then you just need to enter the `bar.pause()` context!! Something like `with bar.pause(): yield transaction`.
>
> ```python
> def reconcile_transactions():
>     qs = Transaction.objects.filter()  # django example, or in sqlalchemy: session.query(Transaction).filter()
>     with alive_bar(qs.count()) as bar:
>         for transaction in qs:
>             if not validate(transaction):
>                 with bar.pause(): yield transaction
>             bar()
> ```
>
> That's it! Then you can use it in any code or even ipython! Just call the reconcile function to instantiate the generator and assign it to `gen` for example, and whenever you want another transaction to fix, call `next(gen, None)`! The progress bar will pop in as usual, but as soon as an inconsistency is found, the bar pauses itself and you get the prompt back with a transaction! It's almost magic! 😃
>
> ```text
> In [11]: gen = reconcile_transactions()
>
> In [12]: next(gen, None)
> |█████████████████████                   | 105/200 [52%] in 5s (18.8/s, eta: 4s)
> Out[12]: Transaction<#123>
> ```
>
> You can then use `_12` ipython's shortcut to get the transaction, if you don't like that just assign it with `trn = next(gen, None)`, and you're set up as well to fix that `trn` at once!
> <br>When you're done, revive the detection process with the same `next` as before... The bar reappears **exactly like it had stopped** and continues on the next item like nothing happened!! Nice huh :)
>
> ```text
> In [21]: next(gen, None)
> |█████████████████████                   | ▁▃▅ 106/200 [52%] in 5s (18.8/s, eta: 4s)
> ```
>
> ---
</details>

<details>
<summary>Those astonishing animations refuse to display?</summary>

> ### Forcing animations on non-interactive consoles
>
> There are ttys that do not report themselves as "interactive", which are valid for example in shell pipelines "|" or headless consoles. But there are some that do that for no good reason, like Pycharm's python console for instance.
> The important thing is, if a console is not interactive, `alive_bar` disables all the animations and refreshes, as that could break some output, and prints only the final receipt.
> So if you are in a safe environment like Pycharm's and would like to see `alive_bar` in all its glory, I've included a `force_tty` argument!
>
> ```python
> with alive_bar(1000, force_tty=True) as bar:
>     for i in range(1000):
>         time.sleep(.01)
>         bar()
> ```
>
> You can also set it system-wide in `config_handler`, then you won't need to pass it anymore.
>
> Do note that Pycharm's console is heavily instrumented and thus has more overhead, so the outcome may not be as fluid as you would expect. To see `alive_bar` animations perfectly, always prefer a full-fledged terminal.
> 
> > (📌 new) Now `force_tty` also supports `False`, which will disable animations even on interactive displays.
>
> ---
</details>


## Interesting facts

- This whole project was implemented in functional style;
- It uses extensively (and very creatively) Python _Closures_ and _Generators_, for example all spinners are made with cool _Generator Expressions_! Besides the [spinners](alive_progress/animations/spinners.py) module, the [exhibit](alive_progress/styles/exhibit.py) module and the [spinner_player](alive_progress/animations/utils.py) function are cool examples 😜;
- Until 2.0, `alive-progress` hadn't had any dependency. Now it has two: one is [about-time](https://github.com/rsalmei/about-time) (another very cool project of mine, if I say so myself), to track the spinner compilation times and generate its human friendly renditions. The other is [grapheme](https://github.com/alvinlindstam/grapheme), to detect grapheme cluster breaks (I've opened an [issue](https://github.com/alvinlindstam/grapheme/issues/13) there asking about the future and correctness of it, and the author guarantees he intends to update the project on every new Unicode version);
- Also, until 2.0 `alive-progress` hadn't had a single Python class! Now it has two tiny ones, for very specific reasons (change callables and iterator adapter). I've used _Closures_ extensively here, to create factories and persist parameters, and even `alive_bar` itself is a function, where I dynamically plug other ones (Python functions have a `__dict__` just like classes do).


## To do

- enable multiple simultaneous bars, for nested or multiple activities (this is always requested!);
- reset a running bar context, a quantifying mode is expected;
- dynamic bar width rendition, listening to changes in terminal size (the whole progress-bar line already truncates when needed, according to terminal size);
- improve test coverage, currently at 77% branch coverage, working to achieve 100% (but it's hard, since it's multi-threaded and includes system hooks);
- create a contrib system, to allow a simple way to share the coolest users' spinners and bars;
- jupyter notebook support (it's actually another whole implementation using graphical widgets, so not very likely to be done);
- support colors in spinners and bars (it's **very** hard, since color codes alter string sizes, and correctly cut, reverse and iterate is very complex);
- any other ideas welcome!

<details>
<summary>Already done 👍</summary>

> - create an unknown mode for bars (without a known total and eta)
> - implement a pausing mechanism
> - change spinner styles
> - change bar styles
> - include a global configuration system
> - create customizable generators for scrolling, bouncing, delayed and compound spinners
> - create an exhibition for spinners and bars, to see them all in motion
> - include theme support in configuration
> - soft wrapping support
> - hiding cursor support
> - python logging support
> - exponential smoothing of ETA time series
> - create an exhibition for themes
>
> ---
</details>


## Python versions End of Life notice

The `alive_progress` framework starting from version 2.0 does not support Python 2.7 and 3.5 anymore.
<br>If you still need support for them, you can always use the versions 1.x, which are also full-featured and do work very well, just:

```sh
❯ pip install -U "alive_progress<2"
```

> If you put this version as a dependency in a requirements.txt file, I strongly recommend to put `alive_progress<2`, as this will always fetch the latest release of the v1.x series. That way, if I ever release a bugfix for it, you will get it the next time you install it.


## Changelog highlights (complete [here](CHANGELOG.md)):
- 2.0.0: new system-wide Cell Architecture with grapheme clusters support; super cool spinner compiler and runner; `.check()` tools in both spinners and bars; bars and spinners engines revamp; new animation modes in alongside and sequential spinners; new builtin spinners, bars and themes; dynamic showtime with themes, scroll protection and filter patterns; improved logging for files; several new configuration options for customizing appearance; new iterator adapter `alive_it`; uses `time.perf_counter()` high resolution clock; requires python 3.6+ (and officially supports python 3.9 and 3.10)
- 1.6.2: new `bar.current()` method; newlines get printed on vanilla Python REPL; bar is truncated to 80 chars on Windows.
- 1.6.1: fix logging support for python 3.6 and lower; support logging for file; support for wide unicode chars, which use 2 columns but have length 1
- 1.6.0: soft wrapping support; hiding cursor support; python logging support; exponential smoothing of ETA time series; proper bar title, always visible; enhanced times representation; new `bar.text()` method, to set situational messages at any time, without incrementing position (deprecates 'text' parameter in `bar()`); performance optimizations
- 1.5.1: fix compatibility with python 2.7 (should be the last one, version 2 is in the works, with python 3 support only)
- 1.5.0: standard_bar accepts a `background` parameter instead of `blank`, which accepts arbitrarily sized strings and remains fixed in the background, simulating a bar going "over it"
- 1.4.4: restructure internal packages; 100% branch coverage of all animations systems, i.e., bars and spinners
- 1.4.3: protect configuration system against other errors (length='a' for example); first automated tests, 100% branch coverage of configuration system
- 1.4.2: sanitize text input, keeping \n from entering and replicating bar on screen
- 1.4.1: include license file in source distribution
- 1.4.0: print() enrichment can now be disabled (locally and globally), exhibits now have a real time fps indicator, new exhibit functions `show_spinners` and `show_bars`, new utility `print_chars`, `show_bars` gains some advanced demonstrations (try it again!)
- 1.3.3: further improve stream compatibility with isatty
- 1.3.2: beautifully finalize bar in case of unexpected errors
- 1.3.1: fix a subtle race condition that could leave artifacts if ended very fast, flush print buffer when position changes or bar terminates, keep total argument from unexpected types
- 1.3.0: new fps calibration system, support force_tty and manual options in global configuration, multiple increment support in bar handler
- 1.2.0: filled blanks bar styles, clean underflow representation of filled blanks
- 1.1.1: optional percentage in manual mode
- 1.1.0: new manual mode
- 1.0.1: pycharm console support with force_tty, improve compatibility with python stdio streams
- 1.0.0: first public release, already very complete and mature


## License
This software is licensed under the MIT License. See the LICENSE file in the top distribution directory for the full license text.


## Did you like it?

I've put much ❤️ and effort into this.

If you've appreciated my work and would like me to continue improving it,
<br>please back me up with a donation! I'll surely appreciate the encouragement!
<br>Thank you! 😊
[<img align="left" alt="Donate with PayPal button" src="https://www.paypalobjects.com/en_US/i/btn/btn_donate_LG.gif">](https://www.paypal.com/donate?business=6SWSHEB5ZNS5N&no_recurring=0&item_name=I%27m+the+author+of+alive-progress%2C+clearly+and+about-time.+Thank+you+for+appreciating+my+work%21&currency_code=USD)<|MERGE_RESOLUTION|>--- conflicted
+++ resolved
@@ -17,12 +17,8 @@
 
 ![alive-progress demo](img/alive-demo.gif)
 
-<<<<<<< HEAD
-I like to think of it as a new kind of progress bar for Python, as it has among other things:
-=======
 
 I like to think of it as a new kind of progress bar for Python, since it has among other things:
->>>>>>> 8a33e594
 
 - a **live spinner** that is incredibly cool, and clearly shows your lengthy process did not hang, or your ssh connection did not drop;
 - a **visual feedback** of your current processing, as the live spinner runs faster or slower with it;
@@ -209,13 +205,9 @@
 > - make it go backwards — perhaps to graphically display the timeout of something;
 > - create special effects — perhaps to act like a real time gauge of some sort.
 
-<<<<<<< HEAD
-Wondering what styles it has bundled? It's `showtime`! ;)
-=======
 In any mode, to retrieve the current count/percentage, just call: `bar.current()`:
 - in **counter** modes, this provides an integer — the actual internal count;
 - in **manual** mode, this provides a float in the interval [0, 1] — the last percentage set.
->>>>>>> 8a33e594
 
 
 ### Summary
@@ -259,13 +251,7 @@
 
 ![alive-progress bars](img/showtime-bars.gif)
 
-<<<<<<< HEAD
-> Deprecated: there's still a `bar(text='message')` to update the situational message, but that did not allow you to update it without also changing the bar position, which was inconvenient.
-> Now they are separate methods, and the message can be changed whenever you want.
-> `DeprecationWarning`s should be displayed to alert you if needed, please update your software to `bar.text('message')`, since this will be removed in the next major version (2.0).
-=======
 (📌 new in 2.0) And the themes one:
->>>>>>> 8a33e594
 
 ![alive-progress themes](img/showtime-themes.gif)
 
@@ -524,15 +510,9 @@
 
 > ### The Pause Mechanism
 >
-<<<<<<< HEAD
 > Why would you want to pause it, I hear? To get to manually act on some items at will, I say!  
-> Suppose you need to reconcile payment transactions. You need to iterate over thousands of them, detect somehow the faulty ones, and fix them. This fix is not simple nor deterministic, you need to study each one to understand what to do. They could be missing a recipient, or have the wrong amount, or not be synced with the server, etc, it's hard to even imagine all possibilities. Typically you would have to let the detection process run until completion, appending to a list each inconsistency found, and waiting potentially a long time until you can actually start fixing them. You could of course mitigate this by processing in chunks or printing them and acting in another shell, but those have their own shortcomings.
-> <br>Now there's a better way, pause the actual detection for a moment! Then you have to wait only until the next one is found, and act in near real time!
-=======
-> Why would you want to pause it, I hear? To get to manually act on some items at will, I say!
-> <br>Suppose you need to reconcile payment transactions (been there, done that). You need to iterate over thousands of them, detect somehow the faulty ones, and fix them. This fix is not simple nor deterministic, you need to study each one to understand what to do. They could be missing a recipient, or have the wrong amount, or not be synced with the server, etc, it's hard to even imagine all possibilities. Typically you would have to let the detection process run until completion, appending to a list each inconsistency found, and waiting potentially a long time until you can actually start fixing them. You could of course mitigate that by processing in chunks or printing them and acting in another shell, but those have their own shortcomings.
+> Suppose you need to reconcile payment transactions (been there, done that). You need to iterate over thousands of them, detect somehow the faulty ones, and fix them. This fix is not simple nor deterministic, you need to study each one to understand what to do. They could be missing a recipient, or have the wrong amount, or not be synced with the server, etc, it's hard to even imagine all possibilities. Typically you would have to let the detection process run until completion, appending to a list each inconsistency found, and waiting potentially a long time until you can actually start fixing them. You could of course mitigate that by processing in chunks or printing them and acting in another shell, but those have their own shortcomings.
 > <br>Now there's a better way, pause the actual detection for a moment! Then you have to wait only until the next fault is found, and act in near real time!
->>>>>>> 8a33e594
 >
 > To use the pause mechanism you must be inside a function, to enable the code to `yield` the items you want to interact with. You should already be using one in your code, but in the ipython shell for example, just wrap the `alive_bar` context inside one. Then you just need to enter the `bar.pause()` context!! Something like `with bar.pause(): yield transaction`.
 >
