[<img align="right" src="https://cdn.buymeacoffee.com/buttons/default-orange.png" width="217px" height="51x">](https://www.buymeacoffee.com/rsalmei)
[<img align="right" alt="Donate with PayPal button" src="https://www.paypalobjects.com/en_US/i/btn/btn_donate_LG.gif">](https://www.paypal.com/donate?business=6SWSHEB5ZNS5N&no_recurring=0&item_name=I%27m+the+author+of+alive-progress%2C+clearly+and+about-time.+Thank+you+for+appreciating+my+work%21&currency_code=USD)

![alive-progress logo](img/alive-logo.gif)

# alive-progress :)
### A new kind of Progress Bar, with real time throughput, ETA and very cool animations!

[![Maintenance](https://img.shields.io/badge/Maintained%3F-yes-green.svg)](https://gitHub.com/rsalmei/alive-progress/graphs/commit-activity)
[![PyPI version](https://img.shields.io/pypi/v/alive-progress.svg)](https://pypi.python.org/pypi/alive-progress/)
[![PyPI pyversions](https://img.shields.io/pypi/pyversions/alive-progress.svg)](https://pypi.python.org/pypi/alive-progress/)
[![PyPI status](https://img.shields.io/pypi/status/alive-progress.svg)](https://pypi.python.org/pypi/alive-progress/)
[![Downloads](https://pepy.tech/badge/alive-progress)](https://pepy.tech/project/alive-progress)

Ever wondered where your lengthy processing was in, and when would it finish? Ever found yourself hitting [RETURN] now and then to ensure it didn't hang, or if in a remote SSH session the connection was still working? Ever needed to *pause* some processing for a while, return to the Python prompt for a manual inspection or fixing an item, and then *resume* the process seamlessly? I did...

I've started this cool progress bar thinking about all that, the **alive-progress**! 😃

![alive-progress demo](img/alive-demo.gif)


I like to think of it as a new kind of progress bar for Python, since it has among other things:

- a **live spinner** that is incredibly cool, and clearly shows your lengthy process did not hang, or your ssh connection did not drop;
- a **visual feedback** of your current processing, as the live spinner runs faster or slower with it;
- an **efficient** multi-threaded bar, which updates itself at a fraction of the actual processing speed (1,000,000 iterations per second equates to roughly 60 updates per second) to keep **CPU usage low** and avoid terminal spamming (you can also calibrate this to your liking);
- a nice monitoring of both _position and throughput_ of your processing;
- an **ETA** (expected time of arrival) with a smart _exponential smoothing algorithm_, that shows the time to completion;
- automatic **print** and **logging** hooks, which allows print statements and logging messages to work _effortlessly_ in the midst of an animated bar, and even enriching them with the current bar position when they occurred;
- a **nice receipt** is printed when your processing finishes, including the last bar rendition, the elapsed time and the observed throughput;
- it detects **under and overflows**, enabling you to track hits, misses, or any desired count, not necessarily the actual iterations;
- it automatically detects if there's an **allocated tty**, and if there isn't (like in a shell pipeline), only the final receipt is printed (so you can safely include it in any code, and rest assure your log file won't get thousands of progress lines);
- you can **pause** it! I think that's an unprecedented feature for progress bars ANYWHERE — in Python or in any other language — no one has ever done it! It's incredible to be able to get to the Python prompt in the midst of any running processing! Then manually fix, prepare or cache some items, and finally get into that running progress bar again, like it had never stopped!! All the widgets are maintained, and the elapsed time disregard the paused time!;
- it is **customizable**, with a growing smorgasbord of different bar and spinner styles, as well as several factories to easily generate yours! Now (📌 new in 2.0) we even have super powerful and cool `.check()` tools in both bars and spinners, to help you design your animations! You can see all the frames and cycles exploded on screen, with several verbosity levels, even including an **alive** rendition! 😜


## 📌 NEW 2.0 series!

This is a major breakthrough in `alive-progress`!
<br>I took 1 year developing it, and I'm very proud of what I've accomplished \o/

- now there's complete support for Emojis 🤩 and exotic Unicode chars in general, which required MAJOR refactoring deep within the project, giving rise to what I called "**Cell Architecture**" => now all internal components use and generate streams of cells instead of chars, and correctly interprets grapheme clusters — it has enabled to render complex multi-chars symbols as if they were one, thus making them work on any spinners, bars, texts, borders, backgrounds, everything!!! there's even support for wide chars, which are represented with any number of chars, including one, but take two spaces on screen!! pretty advanced stuff 🤓
- new super cool spinner compiler and runner, which generates complete animations ahead-of-time, and play these ready-to-go animations seamlessly, with no overhead at all! 🚀
- the spinner compiler also includes advanced extra commands to generate and modify animations, like reshape, replace, transpose, or randomize the animation cycles!
- new powerful and polished `.check()` tools, that compile and beautifully render all frames from all animation cycles of spinners and bars! they can even include complete frame data, internal codepoints and even their animations! 👏
- bars engine revamp, with invisible fills, advanced support for multi-char tips (which gradually enter and leave the bar), borders, tips and errors of any length, and underflow errors that can leap into the border if they can't fit!
- spinners engine revamp, with standardized factory signatures, improved performance, new types and new features: smoother bouncing spinners (with an additional frame at the edges), optimized scrolling of text messages (which go slower and pause for a moment at the edges), new alongside and sequential spinners, nicer effect in alongside spinners (which use weighted spreading over the available space), smoother animation in scrolling spinners (when the input is longer than the available space)
- new builtin spinners, bars and themes, which makes use of the new animation features
- new showtime that displays themes and is dynamic => it does not scroll the screen when it can't fit either vertically or horizontally, and can even filter for patterns!
- improved support for logging into files, which gets enriched as the print hook is!
- several new configuration options for customizing appearance, including support for disabling any `alive-progress` widgets!
- includes a new iterator adapter `alive_it`, that accepts an iterable and calls `bar()` for you!
- requires python 3.6+ (and officially supports python 3.9 and 3.10)

> Since this is a major version change, direct backward compatibility is not guaranteed. If something does not work at first, just check the new imports and functions' signatures, and you should be good to go. All previous features should still work here! 👍

This README was completely rewritten, so please take a full look to find great new details!!

---

## Get it

Just install with pip:

```sh
❯ pip install alive-progress
```


## Awake it

Want to see it gloriously running in your system before anything?

```sh
❯ python -m alive_progress.tools.demo
```

![alive-progress demo-tool](img/alive-demo-tool.png)

Cool huh?? Now enter an `ipython` REPL and try it yourself:

```python
from alive_progress import alive_bar
import time

for x in 1000, 1500, 700, 0:
   with alive_bar(x) as bar:
       for i in range(1000):
           time.sleep(.005)
           bar()
```

You'll see something like this, with cool animations throughout the process 😜:
```
|████████████████████████████████████████| 1000/1000 [100%] in 5.8s (171.62/s)
|██████████████████████████▋⚠︎            | (!) 1000/1500 [67%] in 5.8s (172.62/s)
|████████████████████████████████████████✗︎ (!) 1000/700 [143%] in 5.8s (172.06/s)
|████████████████████████████████████████| 1000 in 5.8s (172.45/s)
```

Nice huh? Loved it? I knew you would, thank you 😊.

To actually use it, just wrap your normal loop in an `alive_bar` context manager like this:

```python
with alive_bar(total) as bar:  # declare your expected total
    for item in items:         # <<-- your original loop
        print(item)            # process each item
        bar()                  # call `bar()` at the end
```

And it's alive! 👏

So, in short: retrieve the items as usual, enter the `alive_bar` context manager with the number of items, and then iterate/process those items, calling `bar()` at the end! It's that simple! :)


## Master it

- `items` can be any iterable, like for example a queryset;
- the first argument of the `alive_bar` is the expected total, like `qs.count()` for querysets, `len(items)` for iterables with length, or even a static number;
- the call `bar()` is what makes the bar go forward — you usually call it in every iteration, just after finishing an item;
- if you call `bar()` too much (or too few at the end), the bar will graphically render that deviation from the expected `total`, making it very easy to notice overflows and underflows;
- to retrieve the current bar count or percentage, call `bar.current()`.

> You can get creative! Since the bar only go forward when you call `bar()`, it is **independent of the loop**! So you can use it to monitor anything you want, like pending transactions, broken items, etc, or even call it more than once in the same iteration! So, at the end, you'll get to know how many of those "special" events there were, including their percentage in relation to the total!


### Displaying messages

While inside an `alive_bar` context, you can effortlessly display messages with:
- the usual Python `print()` statement, where `alive_bar` nicely cleans up the line, prints your message alongside the current bar position at the time, and continues the bar right below it;
- the standard Python `logging` framework, including file outputs, are also enriched exactly like the previous one;
- the cool `bar.text('message')`, which sets a situational message right within the bar, where you can display something about the current item, or the phase the processing is in!

![alive-progress printing messages](img/print-hook.gif)


## Auto-iterating (📌 new in 2.0)

You now have a quicker way to monitor anything! Here, the items are automatically tracked for you!
<br>Behold the `alive_it` => the `alive_bar` iterator adapter!

Simply wrap your items with it, and loop over them as usual!
<br>The bar will just work, it's that simple!

```python
from alive_progress import alive_it

for item in alive_it(items):   # <<-- wrapped items
    print(item)                # process each item
```

HOW COOL IS THAT?! 😜

All `alive_bar` parameters apply but `total`, which is smarter (if not supplied it will be auto-inferred from your data using `len` or `length_hint`), and `manual` that does not make sense here.

Note there isn't any `bar` handle at all in there. But what if you do want it, for example to set text messages or retrieve the current progress?
<br>You can interact with the internal `alive_bar` by just assigning `alive_it` to a variable, like this:

```python
bar = alive_it(items):         # <<-- bar with wrapped items
for item in bar:               # <<-- iterate on bar
    print(item)                # process each item
    bar.text(f'ok: {item}')    # WOW, it works!
```

Note that this is a slightly special `bar`, which does not support `bar()`, since the iterator adapter tracks items automatically for you.

> Please do mind their differences:
> - the full use is `with alive_bar() as bar`, where you iterate and call `bar()` whenever desired;
> - the basic adapter use is `for item in alive_it(items)`, where items are automatically tracked;
> - the named adapter use is `bar = alive_it(items)`, where, besides items being automatically tracked, you get a special iterable `bar` to customize.


## Modes of operation

### Definite/unknown: Counter strategy

Actually, the `total` argument is optional. If you do provide it, the bar enters in **definite mode**, the one used for well-bounded tasks. This mode has all the widgets `alive-progress` has to offer: count, throughput and ETA.

If you don't, the bar enters in **unknown mode**, the one used for unbounded tasks. In this mode the whole progress bar is animated, as it's not possible to determine the percentage, and therefore the ETA. But you still get the count and throughput widgets as usual.
<br>The cool spinner is still present here besides the progress bar, both running their own animations concurrently and independently of each other, rendering a unique show in your terminal! 😜

As a matter of fact, definite and unknown modes both use a core strategy with a **counter** to maintain progress. This is the source value from which all widgets are derived.


### Manual: Percentage strategy

On the other hand, **manual mode** uses a core strategy with a **percentage** progress. This enables you to get complete control of the bar position! It's usually used to monitor processes that only feed you the percentage of completion, or to generate some kind of special effect.

To use it, just include a `manual=True` argument into `alive_bar` (or `config_handler`), and you get to send your own percentage to the `bar()` handler! For example to set it to 15%, you just call `bar(0.15)` — which is 15 / 100.

You can also use `total` here! If you do provide it, the `bar` will infer an internal _counter_, and thus you also get the count, throughput and ETA widgets!
<br>If you don't, it's not possible to infer any _counter_, but you'll at least get rough versions of the throughput and ETA widgets! The throughput will use "%/s" (percent per second), and the ETA will be until 1 (100%). Both are very inaccurate, but are better than nothing.

> You can call `bar` in manual mode as frequently as you want! The refresh rate will still be asynchronously computed as usual, according to the current progress and the elapsed time, so you won't ever spam the terminal with more updates than it can handle.


### The `bar()` handlers

The `bar()` handlers support either relative or absolute semantics, depending on the mode:
- in **counter** modes, it is **relative positioning**, so you can just call `bar()` to increment count by one, or send any other positive increment like `bar(5)` to increment those in one step;
- in **manual** mode, it is **absolute positioning**, so you can just call `bar(0.35)` to instantly put the bar in 35% — this argument is mandatory here!

> The manual mode enables you to get super creative! Since you can set the bar instantly to whatever position you want, you could:
> - make it go backwards — perhaps to graphically display the timeout of something;
> - create special effects — perhaps to act like a real time gauge of some sort.

In any mode, to retrieve the current count/percentage, just call: `bar.current()`:
- in **counter** modes, this provides an integer — the actual internal count;
- in **manual** mode, this provides a float in the interval [0, 1] — the last percentage set.


### Summary

When `total` is provided all is cool:

| mode     | counter        | percentage    | throughput   | ETA         | over/underflow |
|:---:|:---:|:---:|:---:|:---:|:---:|
| definite | ✅ (user tick) | ✅ (inferred) | ✅            | ✅          | ✅ |
| manual   | ✅ (inferred)  | ✅ (user set) | ✅            | ✅          | ✅ |

When it isn't, some compromises have to be made:

| mode     | counter        | percentage    | throughput   | ETA         | over/underflow |
|:---:|:---:|:---:|:---:|:---:|:---:|
| unknown  | ✅ (user tick) | ❌            | ✅            | ❌          | ❌ |
| manual   | ❌             | ✅ (user set) | ⚠️ (simpler)  | ⚠️ (rough)  | ✅ |

It's actually quite simple, you do not need to think about which mode you should use:
<br>Just always send the `total` if you have it, and use `manual` if you need it!
<br>It will just work the best it can! 👏 \o/


---
Maintaining an open source project is hard and time-consuming.
<br>I put much ❤️ and effort into this, continually.

If you've appreciated my work and would like me to continue improving it, please back me up with a donation!
<br>I'd appreciate any encouragement 😊
[<img align="right" src="https://cdn.buymeacoffee.com/buttons/default-orange.png" width="217px" height="51x">](https://www.buymeacoffee.com/rsalmei)
[<img align="right" alt="Donate with PayPal button" src="https://www.paypalobjects.com/en_US/i/btn/btn_donate_LG.gif">](https://www.paypal.com/donate?business=6SWSHEB5ZNS5N&no_recurring=0&item_name=I%27m+the+author+of+alive-progress%2C+clearly+and+about-time.+Thank+you+for+appreciating+my+work%21&currency_code=USD)

---


## Customize it

### Styles

Wondering what styles are builtin? It's `showtime`! ;)
```python
from alive_progress.styles import showtime

showtime()
```

![alive-progress spinners](img/showtime-spinners.gif)

Actually I've made these styles just to try the factories I've created, but I think some of them ended up very very cool! Use them at will, mix them to your heart's content!

The `showtime` exhibit have an optional argument to choose which show to present, `Show.SPINNERS` (default), `Show.BARS` or `Show.THEMES`, take a look at each of them! ;)

![alive-progress bars](img/showtime-bars.gif)

(📌 new in 2.0) And the themes one:

![alive-progress themes](img/showtime-themes.gif)

The `showtime` exhibit also accepts some customization options:
- **fps**: the frames per second rate refresh rate, default is 15;
- **length**: the length of the bars, default is 40;
- **pattern**: a filter to choose which names to display.

For example to get a marine show, you can `showtime(pattern='boat|fish|crab')`:

![alive-progress filtered spinners](img/showtime-marine-spinners.gif)

> You can also access these shows with the shorthands `show_bars()`, `show_spinners()`, and `show_themes()`!

> There's also a small utility called `print_chars()`, to help finding that cool character to put in your customized spinners or bars, or to determine if your terminal do support unicode characters.


### Configurations

There are several options to customize both appearance and behavior!
<br>All of them can be set both directly in the `alive_bar` or globally in the `config_handler`!

These are the options - default values in brackets:
- `title`: an optional, always visible bar title
- `length`: [`40`] the number of characters to render the animated progress bar
- `spinner`: the spinner style to be rendered next to the bar
<br>   ↳ accepts a predefined spinner name, a custom spinner factory, or None
- `bar`: the bar style to be rendered in known modes
<br>   ↳ accepts a predefined bar name, a custom bar factory, or None
- `unknown`: the bar style to be rendered in the unknown mode
<br>   ↳ accepts a predefined spinner name, or a custom spinner factory (cannot be None)
- `theme`: [`'smooth'`] a set of matching spinner, bar and unknown
<br>   ↳ accepts a predefined theme name
- `force_tty`: [`None`] forces animations to be on, off, or according to the tty (more details [here](#advanced))
- `manual`: [`False`] set to manually control the bar position
- `enrich_print`: [`True`] enriches print() and logging messages with the bar position
- `receipt_text`: [`False`] set to repeat the last text message in the final receipt
- `monitor`: [`True`] set to display the monitor widget `123/100 [123%]`
- `stats`: [`True`] set to display the stats widget `(123.4/s eta: 12s)`
- `elapsed`: [`True`] set to display the elapsed time widget `in 12s`
- `title_length`: [`0`] fixes the title lengths, or 0 for unlimited
<br>   ↳ title will be truncated if longer, and a cool ellipsis "…" will appear at the end
- `spinner_length`: [`0`] forces the spinner length, or `0` for its natural one

And there's also one that can only be set locally in an `alive_bar` context:
- `calibrate`: maximum theoretical throughput to calibrate animation speed (more details [here](#advanced))

To set them locally, just send them as keyword arguments to `alive_bar`:

```python
with alive_bar(total, title='Processing', length=20, bar='halloween'):
    ...
```

To use them globally, send them to `config_handler`, and any `alive_bar` created after that will include those options! And you can mix and match them, local options always have precedence over global ones:

```python
from alive_progress import config_handler

config_handler.set_global(length=20, spinner='wait')

with alive_bar(total, bar='blocks', spinner='twirls'):
    # the length is 20, the bar is 'blocks' and the spinner is 'twirls'.
    ...
```


### Create your own animations

Yes, you can assemble your own spinners! And it's easy!
<br>I've created a plethora of special effects, so you can just mix and match them any way you want! There are frames, scrolling, bouncing, sequential, alongside and delayed spinners! Get creative! 😍

#### Intro: How do they work?

The spinners' animations are engineered by very advanced generator expressions, deep within several layers of meta factories, factories and generators 🤯! 

- the meta factory (public interface) receives the styling parameters from you, the user, and processes/stores them inside a closure to create the actual factory => this is the object you'll send to both `alive_bar` and `config_handler`;
- internally it still receives other operating parameters (like for instance the rendition length), to assemble the actual generator expression of the animation cycles of some effect, within yet another closure;
- this, for each cycle, assembles another generator expression for the animation frames of the same effect;
- these generators together finally produce the streams of cycles and frames of the cool animations we see on the screen! Wow 😜👏

These generators are capable of multiple different animation cycles according to the spinner behavior, e.g. a bouncing spinner with a simple pattern argument runs one cycle to smoothly bring a subject into the scene, then repeatedly reposition it until the other side, then make it smoothly disappear of the scene => this is all only one cycle! Then it is followed by another cycle to make it all backwards. But the same bouncing spinner accepts repeating patterns in both right and left directions, which generates the cartesian product of all combinations, thus capable of producing dozens of different cycles!! 🤯

And there's more! They only yield the next animation frame **until the current cycle is exhausted**, then stops! The next cycle does not start just yet! It creates natural breaks, in exactly the correct spots, where the animations would not be disrupted, and I can smoothly restart whatever generator I want!!
<br>That has all kinds of cool implications: the cycles can have different frame counts, different screen lengths, they do not need to be synchronized, they can create long different sequences by themselves, they can cooperate with each other to play cycles in sequence or alongside, and I can amaze you displaying several animations at the same time on the screen without any interferences!

---
It's almost like they were... _alive_! ==> Yes, that's where this project's name came from! 😉

---

#### (📌 new in 2.0) A Spinner Compiler, really?

Now these generators of cycles and frames are fully consumed ahead of time by the **Spinner Compiler**! This is a very cool new processor that I made inside the _Cell Architecture_ effort, to make all these animations work even in the presence of wide chars or complex grapheme clusters! It was very hard to make these clusters smoothly and gradually enter and exit frames without breaking everything, because several chars can in fact represent only one visible symbol!! So they cannot ever be split, they have to enter and exit the scene always all at once or the grapheme won't show (an Emoji for instance)!! Enter the **Spinner Compiler**......

This has made possible some incredible things!! Since this Compiler generates the whole spinner frame data beforehand (the generators are actually infinite, but I've made them provide statistics about themselves), the animations do not need to be calculated anymore, those grapheme fixes can be applied only once, and I can just collect all that frame data unhindered, ready to play animations for this environment, so **no runtime overhead** at all!! 👏
<br>Also, with the full frame data available, I could create several commands to **refactor** that data, like changing shapes and replacing chars, including visual pauses (frame repetitions), generating bouncing effects on demand over any content, and even transposing cycles with frames!!

But how can you see these effects? Does the effect you created look good? Or is not working as you thought? Now you can see all generated cycles and frames analytically, in a very beautiful rendition!!
<br>I love what I've achieved here 😊, it's probably THE most beautiful tool I've ever created... Behold the `check` tool!!

![alive-progress check tool](img/alive-spinner-check.png)

It's awesome, if I say so myself, isn't it? And a very complex piece of software I'm proud of, [take a look at its code](alive_progress/animations/spinner_compiler.py) if you're curious.

The `check` tool is much more powerful! For instance, you can see the codepoints of the frames!!! And maybe have a glimpse of why this version was so so very hard and complex to make...

![alive-progress check tool](img/alive-spinner-check-codepoints.png)

In red you see the grapheme clusters, that occupy one or two "logical positions", regardless of their actual sizes... These are the "Cells" of the new _Cell Architecture_...
<br>Look how awesome an Emoji Flag is represented:

![alive-progress check tool](img/alive-spinner-check-codepoints-flag.png)

The flag seems to move so smoothly because it uses "half-characters"! Since it is a wide char, `alive-progress` knows it will be rendered with "two visible chars", and the animations consider this, but compose with spaces, which occupy only one. When one uses mixed backgrounds, the situation is much more complex...

#### Factories

The types of factories I've created are:
- `frames`: draws any sequence of characters at will, that will be played frame by frame in sequence;
- `scrolling`: generates a smooth flow from one side to the other, hiding behind or wrapping upon invisible borders — allows using subjects one at a time, generating several cycles of distinct characters;
- `bouncing`: similar to `scrolling`, but makes the animations bounce back to the start, hiding behind or immediately bouncing upon invisible borders;
- `sequential` get a handful of factories and play them one after the other sequentially! allows to intermix them or not;
- `alongside` get a handful of factories and play them alongside simultaneously, why choose when you can have them all?! allows to choose the pivot of the animation;
- `delayed`: get any other factory and copy it multiple times, increasingly skipping some frames on each one! very cool effects are made here!

For more details please look at their docstrings, which are very complete.


### Create your own bars

Customizing bars is nowhere near that involved. Let's say they are "immediate", passive objects. They do not support animations, i.e. it will always generate the exact same rendition given the same parameters. Remember spinners are infinite generators, capable of generating long and complex sequences.

Well, bars also have a meta factory, use closures to store the styling parameters, and receive additional operating parameters, but then the actual factory can't generate any content by itself. It still needs an additional floating point number between 0 and 1, the percentage to render itself, everytime it's needed.

> The `alive_bar` calculates and provides this percentage automatically to it, but you can send it yourself with the `manual` mode!

Bars also do not have a Bar Compiler, but they **do provide the check tool**!! 🎉

![alive-progress check tool](img/alive-bar-check.png)

You can even mix and match wide chars and normal chars! Just like spinners do!

![alive-progress check tool](img/alive-bar-check-mix.png)

> Use and abuse the check tools!! They have more modes, there's even real time animations!
> 
> Create the wildest and coolest animations you can, and send them to me!
> <br>I'm thinking about creating some kind of `contrib` package, with user contributed spinners and bars!


Wow, if you read everything till here, you should now have a sound knowledge about using `alive-progress`! 👏
<br>And if you want to know even more, exciting stuff lies ahead!

---
Maintaining an open source project is hard and time-consuming.
<br>I put much ❤️ and effort into this, continually.

If you've appreciated my work and would like me to continue improving it, please back me up with a donation!
<br>I'd appreciate any encouragement 😊
[<img align="right" src="https://cdn.buymeacoffee.com/buttons/default-orange.png" width="217px" height="51x">](https://www.buymeacoffee.com/rsalmei)
[<img align="right" alt="Donate with PayPal button" src="https://www.paypalobjects.com/en_US/i/btn/btn_donate_LG.gif">](https://www.paypal.com/donate?business=6SWSHEB5ZNS5N&no_recurring=0&item_name=I%27m+the+author+of+alive-progress%2C+clearly+and+about-time.+Thank+you+for+appreciating+my+work%21&currency_code=USD)

---


## Advanced

### Static loop-less use

So, you need to monitor a fixed operation, without any loops?
<br>It'll work for sure! Here is an example (although a naive approach, we'll do better):

```python
with alive_bar(4) as bar:
    corpus = read_file(file)
    bar()  # file was read, tokenizing
    tokens = tokenize(corpus)
    bar()  # tokens generated, processing
    data = process(tokens)
    bar()  # process finished, sending response
    resp = send(data)
    bar()  # we're done! four bar calls with `total=4`
```

It's naive because it considers all steps are equal, but actually each one may take a very different time to complete. Think a `read_file` and a `tokenize` steps being extremely fast, making the percentage skyrocket to 50%, then stopping for a long time in the `process` step. You get the point, it can ruin the user experience and create a very misleading ETA.

What you need to do is distribute the steps accordingly! Since you told `alive_bar` there were four steps, when the first one completed it understood 1/4 or 25% of the whole processing was complete, which as we've seen may not be the case. Thus, you need to measure how long your steps do take, and use the **manual mode** to increase the bar percentage by different amounts at each step!

<<<<<<< HEAD
> ### The Pause Mechanism
>
> Why would you want to pause it, I hear? To get to manually act on some items at will, I say!  
> Suppose you need to reconcile payment transactions (been there, done that). You need to iterate over thousands of them, detect somehow the faulty ones, and fix them. This fix is not simple nor deterministic, you need to study each one to understand what to do. They could be missing a recipient, or have the wrong amount, or not be synced with the server, etc, it's hard to even imagine all possibilities. Typically you would have to let the detection process run until completion, appending to a list each inconsistency found, and waiting potentially a long time until you can actually start fixing them. You could of course mitigate that by processing in chunks or printing them and acting in another shell, but those have their own shortcomings.
> <br>Now there's a better way, pause the actual detection for a moment! Then you have to wait only until the next fault is found, and act in near real time!
>
> To use the pause mechanism you must be inside a function, to enable the code to `yield` the items you want to interact with. You should already be using one in your code, but in the ipython shell for example, just wrap the `alive_bar` context inside one. Then you just need to enter the `bar.pause()` context!! Something like `with bar.pause(): yield transaction`.
>
> ```python
> def reconcile_transactions():
>     qs = Transaction.objects.filter()  # django example, or in sqlalchemy: session.query(Transaction).filter()
>     with alive_bar(qs.count()) as bar:
>         for transaction in qs:
>             if not validate(transaction):
>                 with bar.pause(): yield transaction
>             bar()
> ```
>
> That's it! Then you can use it in any code or even ipython! Just call the reconcile function to instantiate the generator and assign it to `gen` for example, and whenever you want another transaction to fix, call `next(gen, None)`! The progress bar will pop in as usual, but as soon as an inconsistency is found, the bar pauses itself and you get the prompt back with a transaction! It's almost magic! 😃
>
> ```text
> In [11]: gen = reconcile_transactions()
>
> In [12]: next(gen, None)
> |█████████████████████                   | 105/200 [52%] in 5s (18.8/s, eta: 4s)
> Out[12]: Transaction<#123>
> ```
>
> You can then use `_12` ipython's shortcut to get the transaction, if you don't like that just assign it with `trn = next(gen, None)`, and you're set up as well to fix that `trn` at once!
> <br>When you're done, revive the detection process with the same `next` as before... The bar reappears **exactly like it had stopped** and continues on the next item like nothing happened!! Nice huh :)
>
> ```text
> In [21]: next(gen, None)
> |█████████████████████                   | ▁▃▅ 106/200 [52%] in 5s (18.8/s, eta: 4s)
> ```
>
> ---
</details>
=======
You can use my other open source project [about-time](https://github.com/rsalmei/about-time) to easily measure these durations! Just try to simulate with some representative inputs, to get better results. Something like:
>>>>>>> be82b988

```python
from about_time import about_time

with about_time() as t_total:          # this about_time will measure the whole time of the block.
    with about_time() as t1            # the other four will get the relative timings within the whole.
        corpus = read_file(file)       # `about_time` supports several calling conventions, including one-liners.
    with about_time() as t2            # see its documentation for more details.
        tokens = tokenize(corpus)
    with about_time() as t3
        data = process(tokens)
    with about_time() as t4
        resp = send(data)

print(f'percentage1 = {t1.duration / t_total.duration}')
print(f'percentage2 = {t2.duration / t_total.duration}')
print(f'percentage3 = {t3.duration / t_total.duration}')
print(f'percentage4 = {t4.duration / t_total.duration}')
```

There you go! Now you know the relative timings of all the steps, and can use them to improve your original code! Just get the cumulative timings and put within a manual mode `alive_bar`!

For example, if the timings you found were 10%, 30%, 20% and 40%, you'd use 0.1, 0.4, 0.6 and 1. (the last one should always be 1.):

```python
with alive_bar(4, manual=True) as bar:
    corpus = read_big_file()
    bar(0.1)                           # 10%
    tokens = tokenize(corpus)
    bar(0.4)                           # 30% + 10% from previous steps
    data = process(tokens)
    bar(0.6)                           # 20% + 40% from previous steps
    resp = send(data)
    bar(1.)                            # always 1. in the last step
```

That's it! The user experience and ETA should be greatly improved now.


### FPS Calibration

So, you want to calibrate the engine?

The `alive-progress` bars have a cool visual feedback of the current throughput, so you can actually **see** how fast your processing is, as the spinner runs faster or slower with it.
<br>For this to happen, I've put together and implemented a few fps curves to empirically find which one gave the best feel of speed:

<p align="center"><img alt="alive-progress fps curves" src="img/alive-bar_fps.png" width="80%" height="80%"></p>
<p align="center">(interactive version [here](https://www.desmos.com/calculator/ema05elsux))</p>

The graph shows the logarithmic (red), parabolic (blue) and linear (green) curves, these are the ones I started with. It was not an easy task, I've made hundreds of tests, and never found one that really inspired that feel of speed I was looking for. The best one was the logarithmic one, but it reacted poorly with small numbers.
I know I could make it work with a few twists for those small numbers, so I experimented a lot and adjusted the logarithmic curve (dotted orange) until I finally found the behavior I expected. It is the one that seemed to provide the best all around perceived speed changes throughout the whole spectrum from units to billions.
That is the curve I've settled with, and it's the one used in all modes and conditions. In the future and if someone would find it useful, that curve could be configurable.

Well, the default `alive-progress` calibration is **1,000,000** in bounded modes, i.e., it takes 1 million iterations per second for the bar to refresh itself at 60 frames per second. In the manual unbounded mode it is **1.0** (100%). Both enable a vast operating range and generally work really well.

For example, take a look at the effect these very different calibrations have, running the very same code at the very same speed! Notice the feel the spinner passes to the user, is this processing going slow or going fast? And remember that isn't only the spinner refreshing but the whole line, complete with the bar rendition and all widgets, so everything gets smoother or sluggish:

![alive-progress calibration](img/alive-calibration.gif)

> So, if your processing hardly gets to 20 items per second, and you think `alive-progress` is rendering sluggish, you could increase that sense of speed by calibrating it to let's say `40`, and it will be running waaaay faster... Actually it is better to leave some headroom and calibrate it to something between 50% and 100% more, and then tweak it from there to find the one you like the most! :)



### The Pause Mechanism

Oh you want to stop it altogether!

Why would you want to pause it, I hear? To get to manually act on some items at will, I say!
<br>Suppose you need to reconcile payment transactions (been there, done that). You need to iterate over thousands of them, detect somehow the faulty ones, and fix them. This fix is not simple nor deterministic, you need to study each one to understand what to do. They could be missing a recipient, or have the wrong amount, or not be synced with the server, etc, it's hard to even imagine all possibilities. Typically you would have to let the detection process run until completion, appending to a list each inconsistency found, and waiting potentially a long time until you can actually start fixing them. You could of course mitigate that by processing in chunks or printing them and acting in another shell, but those have their own shortcomings.
<br>Now there's a better way, pause the actual detection for a moment! Then you have to wait only until the next fault is found, and act in near real time!

To use the pause mechanism you must be inside a function, to enable the code to `yield` the items you want to interact with. You should already be using one in your code, but in the ipython shell for example, just wrap the `alive_bar` context inside one. Then you just need to enter the `bar.pause()` context!! Something like `with bar.pause(): yield transaction`.

```python
def reconcile_transactions():
    qs = Transaction.objects.filter()  # django example, or in sqlalchemy: session.query(Transaction).filter()
    with alive_bar(qs.count()) as bar:
        for transaction in qs:
            if not validate(transaction):
                with bar.pause(): yield transaction
            bar()
```

That's it! Then you can use it in any code or even ipython! Just call the reconcile function to instantiate the generator and assign it to `gen` for example, and whenever you want another transaction to fix, call `next(gen, None)`! The progress bar will pop in as usual, but as soon as an inconsistency is found, the bar pauses itself and you get the prompt back with a transaction! It's almost magic! 😃

```text
In [11]: gen = reconcile_transactions()

In [12]: next(gen, None)
|█████████████████████                   | 105/200 [52%] in 5s (18.8/s, eta: 4s)
Out[12]: Transaction<#123
```

You can then use `_12` ipython's shortcut to get the transaction, if you don't like that just assign it with `trn = next(gen, None)`, and you're set up as well to fix that `trn` at once!
<br>When you're done, revive the detection process with the same `next` as before... The bar reappears **exactly like it had stopped** and continues on the next item like nothing happened!! Nice huh :)

```text
In [21]: next(gen, None)
|█████████████████████                   | ▁▃▅ 106/200 [52%] in 5s (18.8/s, eta: 4s)
```


### Forcing animations on non-interactive consoles

Those astonishing animations refuse to display?

There are ttys that do not report themselves as "interactive", which are valid for example in shell pipelines "|" or headless consoles. But there are some that do that for no good reason, like Pycharm's python console for instance. And if a console is not interactive, `alive_bar` disables all animations and refreshes, only printing the final receipt. This is made to avoid spamming a log file or messing up a pipe output with hundreds of refreshes.

So if you are in an interactive environment, like the aforementioned Pycharm console, you can see `alive_bar` in all its glory! Just use the `force_tty` argument!

```python
with alive_bar(1000, force_tty=True) as bar:
    for i in range(1000):
        time.sleep(.01)
        bar()
```

You can also set it system-wide using the `config_handler`, then you won't need to pass it manually anymore.

Do note that Pycharm's console is heavily instrumented and thus has more overhead, so the outcome may not be as fluid as one would expect. To see `alive_bar` animations perfectly, always prefer a full-fledged terminal.

> (📌 new) Now `force_tty` also supports `False`, which will disable animations even on interactive displays.


## Interesting facts

- This whole project was implemented in functional style;
- It uses extensively (and very creatively) Python _Closures_ and _Generators_, for example all spinners are made with cool _Generator Expressions_! Besides the [spinners](alive_progress/animations/spinners.py) module, the [exhibit](alive_progress/styles/exhibit.py) module and the [spinner_player](alive_progress/animations/utils.py) function are cool examples 😜;
- Until 2.0, `alive-progress` hadn't had any dependency. Now it has two: one is [about-time](https://github.com/rsalmei/about-time) (another very cool project of mine, if I say so myself), to track the spinner compilation times and generate its human friendly renditions. The other is [grapheme](https://github.com/alvinlindstam/grapheme), to detect grapheme cluster breaks (I've opened an [issue](https://github.com/alvinlindstam/grapheme/issues/13) there asking about the future and correctness of it, and the author guarantees he intends to update the project on every new Unicode version);
- Also, until 2.0 `alive-progress` hadn't had a single Python class! Now it has two tiny ones, for very specific reasons (change callables and iterator adapter). I've used _Closures_ extensively here, to create factories and persist parameters, and even `alive_bar` itself is a function, where I dynamically plug other ones (Python functions have a `__dict__` just like classes do).


## To do

- enable multiple simultaneous bars, for nested or multiple activities (this is always requested!);
- reset a running bar context, a quantifying mode is expected;
- dynamic bar width rendition, listening to changes in terminal size (the whole progress-bar line already truncates when needed, according to terminal size);
- improve test coverage, currently at 77% branch coverage, working to achieve 100% (but it's hard, since it's multi-threaded and includes system hooks);
- create a contrib system, to allow a simple way to share the coolest users' spinners and bars;
- jupyter notebook support (it's actually another whole implementation using graphical widgets, so not very likely to be done);
- support colors in spinners and bars (it's **very** hard, since color codes alter string sizes, and correctly cut, reverse and iterate is very complex);
- any other ideas welcome!

<details>
<summary>Already done 👍</summary>

> - create an unknown mode for bars (without a known total and eta)
> - implement a pausing mechanism
> - change spinner styles
> - change bar styles
> - include a global configuration system
> - create customizable generators for scrolling, bouncing, delayed and compound spinners
> - create an exhibition for spinners and bars, to see them all in motion
> - include theme support in configuration
> - soft wrapping support
> - hiding cursor support
> - python logging support
> - exponential smoothing of ETA time series
> - create an exhibition for themes
>
> ---
</details>


## Python versions End of Life notice

The `alive_progress` framework starting from version 2.0 does not support Python 2.7 and 3.5 anymore.
<br>If you still need support for them, you can always use the versions 1.x, which are also full-featured and do work very well, just:

```sh
❯ pip install -U "alive_progress<2"
```

> If you put this version as a dependency in a requirements.txt file, I strongly recommend to put `alive_progress<2`, as this will always fetch the latest release of the v1.x series. That way, if I ever release a bugfix for it, you will get it the next time you install it.


## Changelog highlights (complete [here](CHANGELOG.md)):
- 2.0.0: new system-wide Cell Architecture with grapheme clusters support; super cool spinner compiler and runner; `.check()` tools in both spinners and bars; bars and spinners engines revamp; new animation modes in alongside and sequential spinners; new builtin spinners, bars and themes; dynamic showtime with themes, scroll protection and filter patterns; improved logging for files; several new configuration options for customizing appearance; new iterator adapter `alive_it`; uses `time.perf_counter()` high resolution clock; requires python 3.6+ (and officially supports python 3.9 and 3.10)
- 1.6.2: new `bar.current()` method; newlines get printed on vanilla Python REPL; bar is truncated to 80 chars on Windows.
- 1.6.1: fix logging support for python 3.6 and lower; support logging for file; support for wide unicode chars, which use 2 columns but have length 1
- 1.6.0: soft wrapping support; hiding cursor support; python logging support; exponential smoothing of ETA time series; proper bar title, always visible; enhanced times representation; new `bar.text()` method, to set situational messages at any time, without incrementing position (deprecates 'text' parameter in `bar()`); performance optimizations
- 1.5.1: fix compatibility with python 2.7 (should be the last one, version 2 is in the works, with python 3 support only)
- 1.5.0: standard_bar accepts a `background` parameter instead of `blank`, which accepts arbitrarily sized strings and remains fixed in the background, simulating a bar going "over it"
- 1.4.4: restructure internal packages; 100% branch coverage of all animations systems, i.e., bars and spinners
- 1.4.3: protect configuration system against other errors (length='a' for example); first automated tests, 100% branch coverage of configuration system
- 1.4.2: sanitize text input, keeping \n from entering and replicating bar on screen
- 1.4.1: include license file in source distribution
- 1.4.0: print() enrichment can now be disabled (locally and globally), exhibits now have a real time fps indicator, new exhibit functions `show_spinners` and `show_bars`, new utility `print_chars`, `show_bars` gains some advanced demonstrations (try it again!)
- 1.3.3: further improve stream compatibility with isatty
- 1.3.2: beautifully finalize bar in case of unexpected errors
- 1.3.1: fix a subtle race condition that could leave artifacts if ended very fast, flush print buffer when position changes or bar terminates, keep total argument from unexpected types
- 1.3.0: new fps calibration system, support force_tty and manual options in global configuration, multiple increment support in bar handler
- 1.2.0: filled blanks bar styles, clean underflow representation of filled blanks
- 1.1.1: optional percentage in manual mode
- 1.1.0: new manual mode
- 1.0.1: pycharm console support with force_tty, improve compatibility with python stdio streams
- 1.0.0: first public release, already very complete and mature


## License
This software is licensed under the MIT License. See the LICENSE file in the top distribution directory for the full license text.


---
Maintaining an open source project is hard and time-consuming.
<br>I put much ❤️ and effort into this, continually.

If you've appreciated my work and would like me to continue improving it, please back me up with a donation!
<br>I'd appreciate any encouragement 😊
[<img align="right" src="https://cdn.buymeacoffee.com/buttons/default-orange.png" width="217px" height="51x">](https://www.buymeacoffee.com/rsalmei)
[<img align="right" alt="Donate with PayPal button" src="https://www.paypalobjects.com/en_US/i/btn/btn_donate_LG.gif">](https://www.paypal.com/donate?business=6SWSHEB5ZNS5N&no_recurring=0&item_name=I%27m+the+author+of+alive-progress%2C+clearly+and+about-time.+Thank+you+for+appreciating+my+work%21&currency_code=USD)

---<|MERGE_RESOLUTION|>--- conflicted
+++ resolved
@@ -453,48 +453,7 @@
 
 What you need to do is distribute the steps accordingly! Since you told `alive_bar` there were four steps, when the first one completed it understood 1/4 or 25% of the whole processing was complete, which as we've seen may not be the case. Thus, you need to measure how long your steps do take, and use the **manual mode** to increase the bar percentage by different amounts at each step!
 
-<<<<<<< HEAD
-> ### The Pause Mechanism
->
-> Why would you want to pause it, I hear? To get to manually act on some items at will, I say!  
-> Suppose you need to reconcile payment transactions (been there, done that). You need to iterate over thousands of them, detect somehow the faulty ones, and fix them. This fix is not simple nor deterministic, you need to study each one to understand what to do. They could be missing a recipient, or have the wrong amount, or not be synced with the server, etc, it's hard to even imagine all possibilities. Typically you would have to let the detection process run until completion, appending to a list each inconsistency found, and waiting potentially a long time until you can actually start fixing them. You could of course mitigate that by processing in chunks or printing them and acting in another shell, but those have their own shortcomings.
-> <br>Now there's a better way, pause the actual detection for a moment! Then you have to wait only until the next fault is found, and act in near real time!
->
-> To use the pause mechanism you must be inside a function, to enable the code to `yield` the items you want to interact with. You should already be using one in your code, but in the ipython shell for example, just wrap the `alive_bar` context inside one. Then you just need to enter the `bar.pause()` context!! Something like `with bar.pause(): yield transaction`.
->
-> ```python
-> def reconcile_transactions():
->     qs = Transaction.objects.filter()  # django example, or in sqlalchemy: session.query(Transaction).filter()
->     with alive_bar(qs.count()) as bar:
->         for transaction in qs:
->             if not validate(transaction):
->                 with bar.pause(): yield transaction
->             bar()
-> ```
->
-> That's it! Then you can use it in any code or even ipython! Just call the reconcile function to instantiate the generator and assign it to `gen` for example, and whenever you want another transaction to fix, call `next(gen, None)`! The progress bar will pop in as usual, but as soon as an inconsistency is found, the bar pauses itself and you get the prompt back with a transaction! It's almost magic! 😃
->
-> ```text
-> In [11]: gen = reconcile_transactions()
->
-> In [12]: next(gen, None)
-> |█████████████████████                   | 105/200 [52%] in 5s (18.8/s, eta: 4s)
-> Out[12]: Transaction<#123>
-> ```
->
-> You can then use `_12` ipython's shortcut to get the transaction, if you don't like that just assign it with `trn = next(gen, None)`, and you're set up as well to fix that `trn` at once!
-> <br>When you're done, revive the detection process with the same `next` as before... The bar reappears **exactly like it had stopped** and continues on the next item like nothing happened!! Nice huh :)
->
-> ```text
-> In [21]: next(gen, None)
-> |█████████████████████                   | ▁▃▅ 106/200 [52%] in 5s (18.8/s, eta: 4s)
-> ```
->
-> ---
-</details>
-=======
 You can use my other open source project [about-time](https://github.com/rsalmei/about-time) to easily measure these durations! Just try to simulate with some representative inputs, to get better results. Something like:
->>>>>>> be82b988
 
 ```python
 from about_time import about_time
